--- conflicted
+++ resolved
@@ -11,18 +11,12 @@
     is_warning: bool,
 }
 
-<<<<<<< HEAD
-pub(crate) fn run(schema: &str) -> String {
-    let validated_schema = psl::validate(schema.into());
-    let diagnostics = &validated_schema.diagnostics;
-=======
 pub(crate) fn run(schema: SchemaFileInput) -> String {
     let schema = match schema {
         SchemaFileInput::Single(file) => psl::validate(file.into()),
         SchemaFileInput::Multiple(files) => psl::validate_multi_file(files),
     };
     let diagnostics = &schema.diagnostics;
->>>>>>> 6144ce0a
 
     let mut mini_errors: Vec<MiniError> = diagnostics
         .errors()
@@ -69,7 +63,6 @@
     }
 
     #[test]
-<<<<<<< HEAD
     fn should_return_utf16_offset() {
         let dml = indoc! {r#"
             // 🌐 ｍｕｌｔｉｂｙｔｅ
@@ -90,12 +83,8 @@
     }
 
     #[test]
-    fn deprecated_preview_features_should_give_a_warning() {
-        let dml = indoc! {r#"
-=======
     fn single_deprecated_preview_features_should_give_a_warning() {
         let schema = indoc! {r#"
->>>>>>> 6144ce0a
             datasource db {
               provider = "postgresql"
               url      = env("DATABASE_URL")
