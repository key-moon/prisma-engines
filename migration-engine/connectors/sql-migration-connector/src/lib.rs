mod database_schema_calculator;
mod database_schema_differ;
mod sql_database_migration_inferrer;
mod sql_database_step_applier;
mod sql_destructive_changes_checker;
mod sql_migration;
mod sql_migration_persistence;

use database_inspector::DatabaseInspector;
use database_inspector::DatabaseInspectorImpl;
use migration_connector::*;
use prisma_query::connector::Sqlite as SqliteDatabaseClient;
use rusqlite::{Connection, NO_PARAMS};
use serde_json;
use sql_database_migration_inferrer::*;
use sql_database_step_applier::*;
use sql_destructive_changes_checker::*;
pub use sql_migration::*;
use sql_migration_persistence::*;
use std::sync::Arc;

#[allow(unused, dead_code)]
pub struct SqlMigrationConnector {
    schema_name: String,
    migration_persistence: Arc<MigrationPersistence>,
    sql_migration_persistence: Arc<SqlMigrationPersistence<SqliteDatabaseClient>>,
    database_migration_inferrer: Arc<DatabaseMigrationInferrer<SqlMigration>>,
    database_migration_step_applier: Arc<DatabaseMigrationStepApplier<SqlMigration>>,
    destructive_changes_checker: Arc<DestructiveChangesChecker<SqlMigration>>,
    database_inspector: Arc<DatabaseInspector>,
}

impl SqlMigrationConnector {
    // FIXME: this must take the config as a param at some point
    pub fn new(schema_name: String) -> SqlMigrationConnector {
        let test_mode = false;
        let conn =
            std::sync::Arc::new(SqliteDatabaseClient::new(Self::databases_folder_path(), 32, test_mode).unwrap());

        let migration_persistence = Arc::new(SqlMigrationPersistence {
            connection: Arc::clone(&conn),
            schema_name: schema_name.clone(),
        });
        let sql_migration_persistence = Arc::clone(&migration_persistence);
        let database_migration_inferrer = Arc::new(SqlDatabaseMigrationInferrer {
            inspector: Box::new(DatabaseInspectorImpl {
                connection: Arc::clone(&conn),
            }),
            schema_name: schema_name.to_string(),
        });
        let database_migration_step_applier = Arc::new(SqlDatabaseStepApplier {
            schema_name: schema_name.clone(),
            conn: Arc::clone(&conn),
        });
        let destructive_changes_checker = Arc::new(SqlDestructiveChangesChecker {});
        SqlMigrationConnector {
            schema_name,
            migration_persistence,
            sql_migration_persistence,
            database_migration_inferrer,
            database_migration_step_applier,
            destructive_changes_checker,
            database_inspector: Arc::new(DatabaseInspectorImpl {
                connection: Arc::clone(&conn),
            }),
        }
    }

    fn new_conn(name: &str) -> Connection {
        let conn = Connection::open_in_memory().unwrap();
        let database_file_path = Self::database_file_path(&name);
        conn.execute("ATTACH DATABASE ? AS ?", &[database_file_path.as_ref(), name])
            .unwrap();
        conn
    }

    fn database_file_path(name: &str) -> String {
        let path = Self::databases_folder_path();
        let database_file_path = format!("{}/{}.db", path, name);
        database_file_path
    }

    fn databases_folder_path() -> String {
        let server_root = std::env::var("SERVER_ROOT").expect("Env var SERVER_ROOT required but not found.");
        format!("{}/db", server_root)
    }
}

impl MigrationConnector for SqlMigrationConnector {
    type DatabaseMigration = SqlMigration;

    fn initialize(&self) {
        self.sql_migration_persistence.init();
    }

    fn reset(&self) {
        println!("MigrationConnector.reset()");
        let conn = Self::new_conn(&self.schema_name);
        let sql_str = format!(r#"DELETE FROM "{}"."_Migration";"#, self.schema_name);

        let _ = conn.execute(&sql_str, NO_PARAMS);
        let _ = std::fs::remove_file(Self::database_file_path(&self.schema_name)); // ignore potential errors
    }

    fn migration_persistence(&self) -> Arc<MigrationPersistence> {
        Arc::clone(&self.migration_persistence)
    }

    fn database_migration_inferrer(&self) -> Arc<DatabaseMigrationInferrer<SqlMigration>> {
        Arc::clone(&self.database_migration_inferrer)
    }

    fn database_migration_step_applier(&self) -> Arc<DatabaseMigrationStepApplier<SqlMigration>> {
        Arc::clone(&self.database_migration_step_applier)
    }

    fn destructive_changes_checker(&self) -> Arc<DestructiveChangesChecker<SqlMigration>> {
        Arc::clone(&self.destructive_changes_checker)
    }

    fn deserialize_database_migration(&self, json: serde_json::Value) -> SqlMigration {
        serde_json::from_value(json).unwrap()
    }

<<<<<<< HEAD
    fn empty_database_migration(&self) -> SqlMigration {
        SqlMigration::empty()
    }

    fn database_inspector(&self) -> Box<DatabaseInspector> {
        Box::new(DatabaseInspectorImpl::new(SqlMigrationConnector::new_conn(
            &self.schema_name,
        )))
=======
    fn database_inspector(&self) -> Arc<DatabaseInspector> {
        Arc::clone(&self.database_inspector)
>>>>>>> 0aae7a6f
    }
}<|MERGE_RESOLUTION|>--- conflicted
+++ resolved
@@ -122,18 +122,11 @@
         serde_json::from_value(json).unwrap()
     }
 
-<<<<<<< HEAD
     fn empty_database_migration(&self) -> SqlMigration {
         SqlMigration::empty()
     }
 
-    fn database_inspector(&self) -> Box<DatabaseInspector> {
-        Box::new(DatabaseInspectorImpl::new(SqlMigrationConnector::new_conn(
-            &self.schema_name,
-        )))
-=======
     fn database_inspector(&self) -> Arc<DatabaseInspector> {
         Arc::clone(&self.database_inspector)
->>>>>>> 0aae7a6f
     }
 }