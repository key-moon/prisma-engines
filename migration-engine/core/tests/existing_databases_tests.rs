use barrel::types;
use pretty_assertions::assert_eq;
use sql_schema_describer::*;
use test_harness::*;

mod test_harness;

#[test_each_connector]
async fn adding_a_model_for_an_existing_table_must_work(api: &TestApi) {
    let initial_result = api
        .barrel()
        .execute(|migration| {
            migration.create_table("Blog", |t| {
                t.add_column("id", types::primary());
            });
        })
        .await;

    let dm = r#"
            model Blog {
                id Int @id
            }
        "#;
    let result = api.infer_and_apply(&dm).await.sql_schema;

    assert_eq!(initial_result, result);
}

#[test]
fn bigint_columns_must_work() {
    // TODO: port when barrel supports arbitray primary keys
}

#[test_each_connector]
async fn removing_a_model_for_a_table_that_is_already_deleted_must_work(api: &TestApi) {
    let dm1 = r#"
            model Blog {
                id Int @id
            }

            model Post {
                id Int @id
            }
        "#;
    let initial_result = api.infer_and_apply(&dm1).await.sql_schema;
    assert!(initial_result.has_table("Post"));

    let result = api
        .barrel()
        .execute(|migration| {
            migration.drop_table("Post");
        })
        .await;

    assert!(!result.has_table("Post"));

    let dm2 = r#"
            model Blog {
                id Int @id
            }
        "#;
    let final_result = api.infer_and_apply(&dm2).await.sql_schema;
    assert_eq!(result, final_result);
}

#[test_each_connector]
async fn creating_a_field_for_an_existing_column_with_a_compatible_type_must_work(api: &TestApi) {
    let initial_result = api
        .barrel()
        .execute(|migration| {
            migration.create_table("Blog", |t| {
                t.add_column("id", types::primary());
                t.add_column("title", types::text());
            });
        })
        .await;
    let dm = r#"
            model Blog {
                id Int @id
                title String
            }
        "#;
    let result = api.infer_and_apply(&dm).await.sql_schema;
    assert_eq!(initial_result, result);
}

#[test_each_connector]
async fn creating_a_field_for_an_existing_column_and_changing_its_type_must_work(api: &TestApi) {
    let initial_result = api
        .barrel()
        .execute(|migration| {
            migration.create_table("Blog", |t| {
                t.add_column("id", types::primary());
                t.add_column("title", types::integer().nullable(true));
            });
        })
        .await;
    let initial_column = initial_result.table_bang("Blog").column_bang("title");
    assert_eq!(initial_column.tpe.family, ColumnTypeFamily::Int);
    assert_eq!(initial_column.is_required(), false);

    let dm = r#"
            model Blog {
                id Int @id
                title String @unique
            }
        "#;
    let result = api.infer_and_apply(&dm).await.sql_schema;
    let table = result.table_bang("Blog");
    let column = table.column_bang("title");
    assert_eq!(column.tpe.family, ColumnTypeFamily::String);
    assert_eq!(column.is_required(), true);
    let index = table.indices.iter().find(|i| i.columns == vec!["title"]);
    assert_eq!(index.is_some(), true);
    assert_eq!(index.unwrap().tpe, IndexType::Unique);
}

#[test_each_connector]
async fn creating_a_field_for_an_existing_column_and_simultaneously_making_it_optional(api: &TestApi) {
    let initial_result = api
        .barrel()
        .execute(|migration| {
            migration.create_table("Blog", |t| {
                t.add_column("id", types::primary());
                t.add_column("title", types::text());
            });
        })
        .await;
    let initial_column = initial_result.table_bang("Blog").column_bang("title");
    assert_eq!(initial_column.is_required(), true);

    let dm = r#"
            model Blog {
                id Int @id
                title String?
            }
        "#;
    let result = api.infer_and_apply(&dm).await.sql_schema;
    let column = result.table_bang("Blog").column_bang("title");
    assert_eq!(column.is_required(), false);
}

#[test_one_connector(connector = "postgres")]
async fn creating_a_scalar_list_field_for_an_existing_table_must_work(api: &TestApi) {
    let dm1 = r#"
            datasource pg {
              provider = "postgres"
              url = "postgres://localhost:5432"
            }

            model Blog {
                id Int @id
            }
        "#;
    let initial_result = api.infer_and_apply(&dm1).await.sql_schema;
    assert!(!initial_result.has_table("Blog_tags"));

    let result = api.barrel().execute(|migration| {
        migration.change_table("Blog", |t| {
            let inner = types::text();
            t.add_column("tags", types::array(&inner));
        });
    }).await;

    let dm2 = r#"
            datasource pg {
              provider = "postgres"
              url = "postgres://localhost:5432"
            }

            model Blog {
                id Int @id
                tags String[]
            }
        "#;
    let final_result = api.infer_and_apply(&dm2).await.sql_schema;
    assert_eq!(result, final_result);
}

#[test_each_connector]
async fn delete_a_field_for_a_non_existent_column_must_work(api: &TestApi) {
    let dm1 = r#"
            model Blog {
                id Int @id
                title String
            }
        "#;
    let initial_result = api.infer_and_apply(&dm1).await.sql_schema;
    assert_eq!(initial_result.table_bang("Blog").column("title").is_some(), true);

    let result = api
        .barrel()
        .execute(|migration| {
            // sqlite does not support dropping columns. So we are emulating it..
            migration.drop_table("Blog");
            migration.create_table("Blog", |t| {
                t.add_column("id", types::primary());
            });
        })
        .await;
    assert_eq!(result.table_bang("Blog").column("title").is_some(), false);

    let dm2 = r#"
            model Blog {
                id Int @id
            }
        "#;
    let final_result = api.infer_and_apply(&dm2).await.sql_schema;
    assert_eq!(result, final_result);
}

<<<<<<< HEAD
#[test_one_connector(connector = "postgres")]
async fn deleting_a_scalar_list_field_for_a_non_existent_list_table_must_work(api: &TestApi) {
=======

#[test_one_connector(connector="postgres")]
async fn deleting_a_scalar_list_field_must_work(api: &TestApi) {

>>>>>>> fe04b820
    let dm1 = r#"
            datasource pg {
              provider = "postgres"
              url = "postgres://localhost:5432"
            }

            model Blog {
                id Int @id
                tags String[]
            }
        "#;

    let _ = api.infer_and_apply(&dm1).await.sql_schema;

    let result = api.barrel().execute(|migration| {
        // sqlite does not support dropping columns. So we are emulating it..
        migration.drop_table("Blog");
        migration.create_table("Blog", |t| {
            t.add_column("id", types::primary());
        });
    }).await;

    let dm2 = r#"
            datasource pg {
              provider = "postgres"
              url = "postgres://localhost:5432"
            }

            model Blog {
                id Int @id
            }
        "#;
    let final_result = api.infer_and_apply(&dm2).await.sql_schema;
    assert_eq!(result, final_result);
}

#[test_each_connector]
async fn updating_a_field_for_a_non_existent_column(api: &TestApi) {
    let dm1 = r#"
            model Blog {
                id Int @id
                title String
            }
        "#;
    let initial_result = api.infer_and_apply(&dm1).await.sql_schema;
    let initial_column = initial_result.table_bang("Blog").column_bang("title");
    assert_eq!(initial_column.tpe.family, ColumnTypeFamily::String);

    let result = api
        .barrel()
        .execute(|migration| {
            // sqlite does not support dropping columns. So we are emulating it..
            migration.drop_table("Blog");
            migration.create_table("Blog", |t| {
                t.add_column("id", types::primary());
            });
        })
        .await;
    assert_eq!(result.table_bang("Blog").column("title").is_some(), false);

    let dm2 = r#"
            model Blog {
                id Int @id
                title Int @unique
            }
        "#;
    let final_result = api.infer_and_apply(&dm2).await.sql_schema;
    let final_column = final_result.table_bang("Blog").column_bang("title");
    assert_eq!(final_column.tpe.family, ColumnTypeFamily::Int);
    let index = final_result
        .table_bang("Blog")
        .indices
        .iter()
        .find(|i| i.columns == vec!["title"]);
    assert_eq!(index.is_some(), true);
    assert_eq!(index.unwrap().tpe, IndexType::Unique);
}

#[test_each_connector]
async fn renaming_a_field_where_the_column_was_already_renamed_must_work(api: &TestApi) {
    let dm1 = r#"
            model Blog {
                id Int @id
                title String
            }
        "#;
    let initial_result = api.infer_and_apply(&dm1).await.sql_schema;
    let initial_column = initial_result.table_bang("Blog").column_bang("title");
    assert_eq!(initial_column.tpe.family, ColumnTypeFamily::String);

    let result = api
        .barrel()
        .execute(|migration| {
            // sqlite does not support renaming columns. So we are emulating it..
            migration.drop_table("Blog");
            migration.create_table("Blog", |t| {
                t.add_column("id", types::primary());
                t.add_column("new_title", types::text());
            });
        })
        .await;
    assert_eq!(result.table_bang("Blog").column("new_title").is_some(), true);

    let dm2 = r#"
            model Blog {
                id Int @id
                title Float @map(name: "new_title")
            }
        "#;

    let final_result = api.infer_and_apply(&dm2).await.sql_schema;

    let final_column = final_result.table_bang("Blog").column_bang("new_title");

    assert_eq!(final_column.tpe.family, ColumnTypeFamily::Float);
    assert_eq!(final_result.table_bang("Blog").column("title").is_some(), false);
}<|MERGE_RESOLUTION|>--- conflicted
+++ resolved
@@ -209,15 +209,7 @@
     assert_eq!(result, final_result);
 }
 
-<<<<<<< HEAD
-#[test_one_connector(connector = "postgres")]
-async fn deleting_a_scalar_list_field_for_a_non_existent_list_table_must_work(api: &TestApi) {
-=======
-
-#[test_one_connector(connector="postgres")]
-async fn deleting_a_scalar_list_field_must_work(api: &TestApi) {
-
->>>>>>> fe04b820
+async fn deleting_a_scalar_list_field_for_a_non_existent_column_must_work(api: &TestApi) {
     let dm1 = r#"
             datasource pg {
               provider = "postgres"
