use super::MigrationStepsResultOutput;
use crate::commands::command::MigrationCommand;
use crate::migration_engine::MigrationEngine;
use migration_connector::*;

pub struct ApplyMigrationCommand {
    input: ApplyMigrationInput,
}

impl MigrationCommand for ApplyMigrationCommand {
    type Input = ApplyMigrationInput;
    type Output = MigrationStepsResultOutput;

    fn new(input: Self::Input) -> Box<Self> {
        Box::new(ApplyMigrationCommand { input })
    }

    fn execute(&self, engine: &Box<MigrationEngine>) -> Self::Output {
        println!("{:?}", self.input);
        let is_dry_run = self.input.dry_run.unwrap_or(false);

        let connector = engine.connector();
        let current_data_model = connector.migration_persistence().current_datamodel();

        let next_data_model = engine
            .datamodel_calculator()
            .infer(&current_data_model, &self.input.steps);

        let database_migration_steps =
            connector
                .database_steps_inferrer()
                .infer(&current_data_model, &next_data_model, &self.input.steps);

        let database_steps_json_pretty = connector
            .database_step_applier()
            .render_steps_pretty(&database_migration_steps);

        let database_steps_json_internal = connector
            .database_step_applier()
            .render_steps_internal(&database_migration_steps);

        if !is_dry_run {
            let mut migration = Migration::new(self.input.migration_id.clone());
            migration.datamodel_steps = self.input.steps.clone();
<<<<<<< HEAD
            migration.database_steps = database_steps_json_internal.to_string();
=======
            migration.database_steps = database_steps_json.to_string();
            migration.datamodel = next_data_model;
>>>>>>> e797bcd2
            let saved_migration = connector.migration_persistence().create(migration);

            connector
                .migration_applier()
                .apply_steps(&saved_migration, &database_migration_steps);
        }

        MigrationStepsResultOutput {
            datamodel_steps: self.input.steps.clone(),
            database_steps: database_steps_json_pretty,
            errors: Vec::new(),
            warnings: Vec::new(),
            general_errors: Vec::new(),
        }
    }
}

#[derive(Debug, Deserialize)]
#[serde(rename_all = "camelCase", deny_unknown_fields)]
pub struct ApplyMigrationInput {
    pub project_info: String,
    pub migration_id: String,
    pub steps: Vec<MigrationStep>,
    pub force: Option<bool>,
    pub dry_run: Option<bool>,
}<|MERGE_RESOLUTION|>--- conflicted
+++ resolved
@@ -42,12 +42,8 @@
         if !is_dry_run {
             let mut migration = Migration::new(self.input.migration_id.clone());
             migration.datamodel_steps = self.input.steps.clone();
-<<<<<<< HEAD
             migration.database_steps = database_steps_json_internal.to_string();
-=======
-            migration.database_steps = database_steps_json.to_string();
             migration.datamodel = next_data_model;
->>>>>>> e797bcd2
             let saved_migration = connector.migration_persistence().create(migration);
 
             connector
