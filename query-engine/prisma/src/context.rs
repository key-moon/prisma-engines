--- conflicted
+++ resolved
@@ -1,9 +1,5 @@
 use crate::{data_model, PrismaResult};
-<<<<<<< HEAD
 use core::{ReadQueryExecutor, WriteQueryExecutor, Executor, SchemaBuilder};
-=======
-use core::{Executor, ReadQueryExecutor, WriteQueryExecutor};
->>>>>>> 995f022d
 use prisma_common::config::{self, ConnectionLimit, PrismaConfig, PrismaDatabase};
 use prisma_models::InternalDataModelRef;
 use std::sync::Arc;
@@ -57,22 +53,12 @@
         };
 
         let executor = Executor { read_exec, write_exec };
+        let internal_data_model = data_model::load(db_name)?;
+        let schema = SchemaBuilder::build(internal_data_model.clone());
 
-<<<<<<< HEAD
-         // WIP TODO get naming straight!
-        let data_model = data_model::load(db_name)?;
-
-        let schema = SchemaBuilder::build(data_model.clone());
-
-        Ok(Self {
-            config: config,
-            schema: data_model,
-=======
-        let internal_data_model = data_model::load(db_name)?;
         Ok(Self {
             config,
             internal_data_model,
->>>>>>> 995f022d
             executor,
         })
     }
