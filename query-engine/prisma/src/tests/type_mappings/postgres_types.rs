--- conflicted
+++ resolved
@@ -780,16 +780,11 @@
     "##
 };
 
-<<<<<<< HEAD
-#[test_each_connector(tags("postgres"), log = "debug")]
-=======
 #[test_each_connector(tags("postgres"))]
->>>>>>> 8814060f
 async fn postgres_db_level_array_defaults_work(api: &TestApi) -> TestResult {
     api.execute_sql(CREATE_TYPES_TABLE_WITH_ARRAY_DEFAULTS).await?;
 
     let (_datamodel, engine) = api.introspect_and_start_query_engine().await?;
-
     let response = engine.request(CREATE_ONE_ARRAY_TYPES_QUERY).await;
 
     assert_eq!(response, create_one_array_types_response());
