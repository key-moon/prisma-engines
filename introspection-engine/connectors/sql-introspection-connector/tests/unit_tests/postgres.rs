--- conflicted
+++ resolved
@@ -629,50 +629,60 @@
 }
 
 #[test_one_connector(connector = "postgres")]
-<<<<<<< HEAD
-async fn introspecting_id_fields_with_foreign_key_should_ignore_the_relation(api: &TestApi) {
-=======
+
 async fn introspecting_default_values_on_lists_should_be_ignored(api: &TestApi) {
->>>>>>> e7579bd3
-    let barrel = api.barrel();
-    let _setup_schema = barrel
-        .execute(|migration| {
-            migration.create_table("User", |t| {
-                t.add_column("id", types::primary());
-<<<<<<< HEAD
-            });
-            migration.create_table("Post", |t| {
-                t.add_column("test", types::text());
-                t.inject_custom("user_id INTEGER REFERENCES \"User\"(\"id\") Primary Key");
-=======
+    let barrel = api.barrel();
+    let _setup_schema = barrel
+        .execute(|migration| {
+            migration.create_table("User", |t| {
+                t.add_column("id", types::primary());
                 t.inject_custom("ints Integer[] DEFAULT array[]::Integer[]");
                 t.inject_custom("ints2 Integer[] DEFAULT '{}'");
->>>>>>> e7579bd3
-            });
-        })
-        .await;
-
-    let dm = r#"
-<<<<<<< HEAD
-            model Post {
-               test    String
-               user_id Int @id
-            }
-
-            model User {
-               id      Int @id @sequence(name: "User_id_seq", allocationSize: 1, initialValue: 1)
-=======
+            });
+        })
+        .await;
+
+    let dm = r#"
             datasource pg {
               provider = "postgres"
               url = "postgresql://localhost:5432"
             }
+
             model User {
                id      Int @id @sequence(name: "User_id_seq", allocationSize: 1, initialValue: 1)
                ints    Int []
                ints2   Int []
->>>>>>> e7579bd3
-            }
-        "#;
-    let result = dbg!(api.introspect().await);
-    custom_assert(&result, dm);
+            }
+        "#;
+    let result = dbg!(api.introspect().await);
+    custom_assert(&result, dm);
+}
+
+#[test_one_connector(connector = "postgres")]
+async fn introspecting_id_fields_with_foreign_key_should_ignore_the_relation(api: &TestApi) {
+            let barrel = api.barrel();
+            let _setup_schema = barrel
+                .execute(|migration| {
+                    migration.create_table("User", |t| {
+                        t.add_column("id", types::primary());
+                    });
+                    migration.create_table("Post", |t| {
+                        t.add_column("test", types::text());
+                        t.inject_custom("user_id INTEGER REFERENCES \"User\"(\"id\") Primary Key");
+                    });
+                })
+                .await;
+
+            let dm = r#"
+            model Post {
+               test    String
+               user_id Int @id
+            }
+
+            model User {
+               id      Int @id @sequence(name: "User_id_seq", allocationSize: 1, initialValue: 1)
+            }
+        "#;
+            let result = dbg!(api.introspect().await);
+            custom_assert(&result, dm);
 }